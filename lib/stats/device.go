--- conflicted
+++ resolved
@@ -21,14 +21,9 @@
 	device string
 }
 
-<<<<<<< HEAD
-func NewDeviceStatisticsReference(ldb *db.BoltDB, device protocol.DeviceID) *DeviceStatisticsReference {
-=======
-func NewDeviceStatisticsReference(ldb *leveldb.DB, device string) *DeviceStatisticsReference {
-	prefix := string(db.KeyTypeDeviceStatistic) + device
->>>>>>> 8d421a62
+func NewDeviceStatisticsReference(ldb *db.BoltDB, device string) *DeviceStatisticsReference {
 	return &DeviceStatisticsReference{
-		ns:     db.NewNamespacedKV(ldb, "devstat/"+device.String()),
+		ns:     db.NewNamespacedKV(ldb, "devstat/"+device),
 		device: device,
 	}
 }
